from __future__ import print_function
import os
import unittest
from collections import OrderedDict

import numpy as np
<<<<<<< HEAD
=======
from PseudoNetCDF.sci_var import PseudoNetCDFVariables
>>>>>>> 420239d4
from ._bpch import _general_header_type, bpch as oldbpch, bpch_base
import unittest


_datablock_header_type = np.dtype([('bpad1', '>i4'),
                                   ('modelname', 'S20'),
                                   ('modelres', '>f4', 2),
                                   ('halfpolar', '>i4'),
                                   ('center180', '>i4'),
                                   ('epad1', '>i4'),
                                   ('bpad2', '>i4'),
                                   ('category', 'S40'),
                                   ('tracerid', '>i4'),
                                   ('base_units', 'S40'),
                                   ('tau0', '>f8'),
                                   ('tau1', '>f8'),
                                   ('reserved', 'S40'),
                                   ('dim', '>i4', 3),
                                   ('start', '>i4', 3),
                                   ('skip', '>i4'),
                                   ('epad2', '>i4')])
_hdr_size = _datablock_header_type.itemsize


def add_vert(self, key):
    from ._vertcoord import geos_etai_pressure, geos_etam_pressure
    from ._vertcoord import geos_hyam, geos_hybm
    if key == 'hyai':
        data = self.Ap
        dims = ('layer_bounds', )
        dtype = data.dtype.char
        if dims[0] not in self.dimensions:
            self.createDimension(dims[0], data.size)
        kwds = dict(units="hPa",
                    long_name="hybrid A coefficient at layer interfaces",
                    note="unit consistent with GEOS-Chem pressure outputs")
    elif key == 'hyam':
        data = geos_hyam[self.vertgrid]
        dims = ('layer',)
        dtype = data.dtype.char
        if dims[0] not in self.dimensions:
            self.createDimension(dims[0], data.size)
        kwds = dict(units="hPa",
                    long_name="hybrid A coefficient at layer midpoints",
                    note="unit consistent with GEOS-Chem pressure outputs")
    elif key == 'hybi':
        data = self.Bp
        dims = ('layer_bounds',)
        dtype = data.dtype.char
        if dims[0] not in self.dimensions:
            self.createDimension(dims[0], data.size)
        kwds = dict(
            units="1", long_name="hybrid B coefficient at layer interfaces")
    elif key == 'etai_pressure':
        data = geos_etai_pressure[self.vertgrid]
        dtype = data.dtype.char
        dims = ('layer_bounds',)
        kwds = dict(units='hPa', long_name='eta levels at interfaces')
        if dims[0] not in self.dimensions:
            self.createDimension(dims[0], data.size)
    elif key == 'etam_pressure':
        data = geos_etam_pressure[self.vertgrid]
        dtype = data.dtype.char
        dims = ('layer',)
        kwds = dict(units='hPa', long_name='eta levels at mid points')
        if dims[0] not in self.dimensions:
            self.createDimension(dims[0], data.size)
    elif key == 'hybm':
        data = geos_hybm[self.vertgrid]
        dims = ('layer', )
        dtype = data.dtype.char
        if dims[0] not in self.dimensions:
            self.createDimension(dims[0], data.size)
        kwds = dict(
            units="1", long_name="hybrid B coefficient at layer midpoints")
    tmpvar = self.createVariable(key, dtype, dims)
    nlay = tmpvar.size

    for p, v in kwds.items():
        setattr(tmpvar, p, v)

    tmpvar[:] = data[0:nlay]


def add_lat(self, key, example):
    yres = self.modelres[1]
    if self.halfpolar == 1:
        data = np.concatenate(
            [[-90.], np.arange(-90. + yres / 2., 90., yres), [90.]])
    else:
        data = np.arange(-90, 90 + yres, yres)
    dims = ('latitude',)
    dtype = 'f'
    kwds = dict(standard_name="latitude", long_name="latitude",
                units="degrees_north", base_units="degrees_north", axis="Y")
    if key == 'latitude':
        data = data[:-1] + np.diff(data) / 2.
        kwds['bounds'] = 'latitude_bounds'
    else:
        dims += ('nv',)
        data = data.repeat(2, 0)[1:-1].reshape(-1, 2)
    sj = getattr(example, 'STARTJ', 0)
    data = data[sj:sj + example.shape[2]]
    var = self.createVariable(key, dtype, dims)
    var[:] = data
    for p, v in kwds.items():
        setattr(var, p, v)


def add_lon(self, key, example):
    xres = self.modelres[0]
    i = np.arange(0, 360 + xres, xres)
    data = i - (180 + xres / 2. * self.center180)
    dims = ('longitude',)
    dtype = 'f'
    kwds = dict(standard_name="longitude", long_name="longitude",
                units="degrees_east", base_units="degrees_east", axis="X")
    if key == 'longitude':
        data = data[:-1] + np.diff(data) / 2.
        kwds['bounds'] = 'longitude_bounds'
    else:
        dims += ('nv',)
        data = data.repeat(2, 0)[1:-1].reshape(-1, 2)
    si = getattr(example, 'STARTI', 0)
    data = data[si:si + example.shape[3]]
    var = self.createVariable(key, dtype, dims)
    var[:] = data
    for p, v in kwds.items():
        setattr(var, p, v)


class gcvar(object):
    def __init__(self, key, parent):
        self._key = key
        self._name = key
        self._parent = parent
        self._data = None
        start, end, dim = list(self._parent._outpos[self._key].values())[0]
<<<<<<< HEAD
        self.nlevels = dim[2]
        self.nlatitudes = dim[1]
        self.nlongitudes = dim[0]
        hslice = slice(start, start + _hdr_size)
        self._header = self._parent._data[hslice].view(_datablock_header_type)
=======
        ntimes = len(self._parent._outpos[self._key])
        nlevels = dim[2]
        nlatitudes = dim[1]
        nlongitudes = dim[0]
        timedim = 'time'
        laydim = 'layer%d' % nlevels
        self.dimensions = (timedim, laydim, 'latitude', 'longitude')
        self.shape = (ntimes, nlevels, nlatitudes, nlongitudes)
        dht = _datablock_header_type
        self._header = self._parent._data[start:start +
                                          _hdr_size].view(dht)
>>>>>>> 420239d4
        self.category = self._header['category'][0].strip()
        self.tracerid = self._header['tracerid'][0]
        self.base_units = self._header['base_units'][0]
        self.catoffset = [row['offset']
                          for row in self._parent._ddata
                          if row['category'] == self.category][0]
        self.noscale = self._parent.noscale
<<<<<<< HEAD
        SK, SJ, SI = self._header['start'][0][::-1] - 1
        self.STARTK, self.STARTJ, self.STARTI = SK, SJ, SI
=======
        STARTK, STARTJ, STARTI = self._header['start'][0][::-1] - 1
        self.STARTK, self.STARTJ, self.STARTI = STARTK, STARTJ, STARTI
>>>>>>> 420239d4
        if hasattr(self.category, 'decode'):
            self.category = self.category.decode()
        self.cattracerid = self.catoffset + self.tracerid
        props = ([row for row in self._parent._tdata
                  if row['tracerid'] == self.cattracerid] +
                 [row for row in self._parent._tdata
                  if row['tracerid'] == self.tracerid])[0]
        for pk in props.dtype.names:
            if pk == 'tracerid':
                continue
            pv = props[pk]
            if hasattr(pv, 'decode'):
                pv = pv.decode()
            setattr(self, pk, pv)

    def __getattr__(self, k):
        try:
            return object.__getattribute__(self, k)
        except Exception:
            return object.__getattribute__(self[:], k)

    def __getitem__(self, k):
        if self._data is None:
            pieces = []
<<<<<<< HEAD
            outpositems = self._parent._outpos[self._key].items()
            for (tstart, tend), (start, end, dim) in outpositems:
                # nelem = end - start - _hdr_size
                datat = np.dtype([('header', _datablock_header_type),
                                  ('bpad', '>i'), ('data', '>f', dim[::-1]),
=======
            startenddims = self._parent._outpos[self._key]
            for (tstart, tend), (start, end, dim) in startenddims.items():
                # nelem = end - start - _hdr_size
                datat = np.dtype([('header', _datablock_header_type),
                                  ('bpad', '>i'),
                                  ('data', '>f', dim[::-1]),
>>>>>>> 420239d4
                                  ('epad', '>i')])

                pieces.append(self._parent._data[start:end])
            tmpdata = np.concatenate(pieces, axis=0).view(datat)
            if self.noscale:
                self._data = tmpdata['data']
            else:
                self._data = tmpdata['data'] * self.scale
            self._tau0 = tmpdata['header']['tau0']
            self._tau1 = tmpdata['header']['tau1']
        return self._data.__getitem__(k)

    def ncattrs(self):
        return tuple(self.__dict__.keys())


class bpch2(bpch_base):
    @classmethod
    def isMine(cls, path):
        isbpch = oldbpch.isMine(path)
        if not isbpch:
            return False

        try:
            oldbpch(path)
            return False
        except Exception:
            return True

    def ij2ll(self, i, j):
        """
        i, j to center lon, lat
        """
        lat = np.asarray(self.variables['latitude'])
        lon = np.asarray(self.variables['longitude'])
        return lon[i], lat[j]

    def ll2ij(self, lon, lat):
        """
        lon and lat may be scalars or vectors, but matrices will crash
        """
        late = np.asarray(self.variables['latitude_bounds'])
        lone = np.asarray(self.variables['longitude_bounds'])
        inlon = (lon >= lone[:, 0, None]) & (lon < lone[:, 1, None])
        inlat = (lat >= late[:, 0, None]) & (lat < late[:, 1, None])
        i = inlon.argmax(0)
        j = inlat.argmax(0)
        return i, j

    def __init__(self, path, nogroup=False, noscale=False,
                 vertgrid='GEOS-5-REDUCED'):
        self.noscale = noscale
        self._nogroup = nogroup
        from ._vertcoord import geos_hyai, geos_hybi
        self.vertgrid = vertgrid
        # Ap [hPa]
        self.Ap = geos_hyai[self.vertgrid]

        # Bp [unitless]
        self.Bp = geos_hybi[self.vertgrid]

        self._gettracerinfo(path)
        self._getdiaginfo(path)
        self._data = data = np.memmap(path, mode='r', dtype='uint8')
        header = data[:136].copy().view(_general_header_type)
        self.ftype = header[0][1]
        self.toptitle = header[0][4]

        offset = 136

        outpos = self._outpos = OrderedDict()

        while offset < data.size:
            tmp_hdr = data[offset:offset +
                           _hdr_size].view(_datablock_header_type)
            cat = tmp_hdr['category'][0].strip()
            if hasattr(cat, 'decode'):
                cat = cat.decode()
            trac = str(tmp_hdr['tracerid'][0])
            if hasattr(trac, 'decode'):
                trac = trac.decode()

            key = cat + '_' + trac
            tau0, tau1 = tmp_hdr['tau0'][0], tmp_hdr['tau1'][0]
            dim = tuple(tmp_hdr['dim'][0].tolist())
            skip = tmp_hdr['skip'][0]
<<<<<<< HEAD
            thispos = outpos.setdefault(key, OrderedDict())
            thispos[(tau0, tau1)] = offset, offset + _hdr_size + skip, dim
            offset += skip + _hdr_size

        mn, mr, hp, c180 = tmp_hdr[0].tolist()[1:5]
        self.modelname = mn
        self.modelres = mr
        self.halfpolar = hp
        self.center180 = c180

        tmpvariables = {}
=======
            outpos.setdefault(key, OrderedDict())[(
                tau0, tau1)] = offset, offset + _hdr_size + skip, dim
            offset += skip + _hdr_size

        modelname, modelres, halfpolar, center180 = tmp_hdr[0].tolist()[1:5]
        self.modelname = modelname
        self.modelres = modelres
        self.halfpolar = halfpolar
        self.center180 = center180

        tmpvariables = self._gcvars = OrderedDict()
>>>>>>> 420239d4
        for key in outpos:
            tmpvar = gcvar(key, self)
            if nogroup is True:
                tmpkey = str(tmpvar.shortname)
            elif nogroup is False:
                tmpkey = tmpvar.category + str('_') + tmpvar.shortname
            elif tmpvar.category in nogroup:
                tmpkey = str(tmpvar.shortname)
            else:
                tmpkey = tmpvar.category + str('_') + tmpvar.shortname

            tmpvariables[tmpkey] = tmpvar
        self.modelres = tmpvar._header['modelres'][0]
        self.halfpolar = tmpvar._header['halfpolar'][0]
        self.center180 = tmpvar._header['center180'][0]
        ntimes = [tmpvar.shape[0] for tmpkey, tmpvar in tmpvariables.items()]
<<<<<<< HEAD
        levels = [tmpvar.nlevels for tmpkey, tmpvar in tmpvariables.items()]
        latitudes = [tmpvar.nlatitudes for tmpkey,
                     tmpvar in tmpvariables.items()]
        longitudes = [tmpvar.nlongitudes for tmpkey,
                      tmpvar in tmpvariables.items()]
        maxntimes = max(ntimes)
=======
        levels = [tmpvar.shape[1] for tmpkey, tmpvar in tmpvariables.items()]
        latitudes = [tmpvar.shape[2]
                     for tmpkey, tmpvar in tmpvariables.items()]
        longitudes = [tmpvar.shape[3]
                      for tmpkey, tmpvar in tmpvariables.items()]
        self._maxntimes = maxntimes = max(ntimes)
>>>>>>> 420239d4
        self.createDimension('time', maxntimes)
        for time in set(ntimes):
            if time != maxntimes:
                self.createDimension('time%d' % time, time)
        self.createDimension('layer', min(max(levels), self.Ap.size - 1))
        for layer in set(levels):
            self.createDimension('layer%d' % layer, layer)
        self.createDimension('latitude', max(latitudes))
        self.createDimension('longitude', max(longitudes))
        self.createDimension('nv', 2)
<<<<<<< HEAD
        for key in outpos:
            tmpvar = tmpvariables[key]
            if nogroup:
                tmpkey = str(tmpvar.shortname)
            else:
                tmpkey = tmpvar.category + str('_') + tmpvar.shortname
            if tmpvar.shape[0] == maxntimes:
                outdims = ('time', 'layer%d' %
                           tmpvar.nlevels, 'latitude', 'longitude')
                tmpvals = tmpvar
            elif tmpvar.shape[0] == 1:
                outdims = ('layer%d' % tmpvar.nlevels, 'latitude', 'longitude')
                tmpvals = tmpvar[0]
            var = self.createVariable(
                tmpkey, tmpvar.dtype.char, outdims, values=tmpvals)
            for k in tmpvar.ncattrs():
                setattr(var, k, getattr(tmpvar, k))
        tmpvar = list(tmpvariables.values())[0]
=======
        self.variables = PseudoNetCDFVariables(
            self._addvar, list(tmpvariables))
        key = list(tmpvariables)[0]
        tmpvar = self.variables[key]
>>>>>>> 420239d4
        add_lat(self, 'latitude', tmpvar)
        add_lat(self, 'latitude_bounds', tmpvar)
        add_lon(self, 'longitude', tmpvar)
        add_lon(self, 'longitude_bounds', tmpvar)
        add_vert(self, 'hyam')
        add_vert(self, 'hyai')
        add_vert(self, 'hybm')
        add_vert(self, 'hybi')
        add_vert(self, 'etai_pressure')
        add_vert(self, 'etam_pressure')
<<<<<<< HEAD
        timevars = [('tau0', tmpvar._tau0),
                    ('time', tmpvar._tau0),
                    ('tau1', tmpvar._tau1)]
        for k, v in timevars:
=======
        for k, v in [('tau0', tmpvar._tau0),
                     ('time', tmpvar._tau0),
                     ('tau1', tmpvar._tau1)]:
>>>>>>> 420239d4
            tvar = self.createVariable(k, 'i', ('time',))
            tvar.units = 'hours since 1985-01-01 00:00:00 UTC'
            tvar[:] = v[:]

<<<<<<< HEAD
=======
    def _addvar(self, key):
        tmpvar = self._gcvars[key]
        if tmpvar.shape[0] == self._maxntimes:
            timedim = 'time'
        else:
            timedim = 'time%d' % tmpvar.shape[0]
        laydim = 'layer%d' % tmpvar.shape[1]
        outdims = (timedim, laydim, 'latitude', 'longitude')
        var = self.createVariable(
            key, tmpvar.dtype.char, outdims, values=tmpvar)
        for k in tmpvar.ncattrs():
            if k in ('_name', 'shape', 'dimensions'):
                continue
            setattr(var, k, getattr(tmpvar, k))
        return var

>>>>>>> 420239d4
    def _gettracerinfo(self, path):
        tpath = os.path.join(os.path.dirname(path), 'tracerinfo.dat')
        if not os.path.exists(tpath):
            tpath = 'tracerinfo.dat'
<<<<<<< HEAD
        self._tdata = np.recfromtxt(tpath, dtype=None, comments='#',
                                    names=['shortname', 'fullname',
                                           'kgpermole', 'carbon', 'tracerid',
                                           'scale', 'units'],
=======
        self._tdata = np.recfromtxt(tpath, dtype=None, comments='#', names=[
                                    'shortname', 'fullname', 'kgpermole',
                                    'carbon', 'tracerid', 'scale', 'units'],
>>>>>>> 420239d4
                                    delimiter=[9, 30, 10, 3, 9, 10, 41],
                                    autostrip=True)

    def _getdiaginfo(self, path):
        dpath = os.path.join(os.path.dirname(path), 'diaginfo.dat')
        if not os.path.exists(dpath):
            dpath = 'diaginfo.dat'
<<<<<<< HEAD
        self._ddata = np.recfromtxt(dpath, dtype=None, comments='#',
                                    names=['offset', 'category', 'comment'],
=======
        self._ddata = np.recfromtxt(dpath, dtype=None, comments='#', names=[
                                    'offset', 'category', 'comment'],
>>>>>>> 420239d4
                                    delimiter=[9, 40, 100], autostrip=True)

# OFFSET    (I8 )  Constant to add to tracer numbers in order to distinguish
#                  for the given diagnostic category, as stored in file
#                  "tracerinfo.dat".  OFFSET may be up to 8 digits long.
#  --       (1X )  1-character spacer
# CATEGORY  (A40)  Category name for CTM diagnostics. NOTE: The category name
#                  can be up to 40 chars long, but historically the GEOS-CHEM
#                  and GISS models have used an 8-character category name.
# COMMENT   (A  )  Descriptive comment string
#
#  --       (1X )  1-character spacer


class TestMemmaps(unittest.TestCase):
    def setUp(self):
        from PseudoNetCDF.testcase import geoschemfiles_paths
        self.bpchpath = geoschemfiles_paths['bpch']

    def testNCF2BPCH(self):
<<<<<<< HEAD
        from PseudoNetCDF.pncgen import pncgen
        bpchfile = bpch2(self.bpchpath, noscale=True)
=======
        bpchfile = bpch2(self.bpchpath, noscale=True)
        from PseudoNetCDF.pncgen import pncgen
>>>>>>> 420239d4
        pncgen(bpchfile, self.bpchpath + '.check', inmode='r',
               outmode='w', format='bpch', verbose=0)
        orig = open(self.bpchpath, 'rb').read()
        new = open(self.bpchpath + '.check', 'rb').read()
        assert(orig == new)
<<<<<<< HEAD
        os.remove(self.bpchpath + '.check')
=======
        os.remove(self.bpchpath+'.check')
>>>>>>> 420239d4

    def testBPCH2(self):
        bpchfile = bpch2(self.bpchpath)
        ALD2 = bpchfile.variables['IJ-AVG-$_ALD2']
        ALD2_check = np.array([1.60520077e-02, 1.82803553e-02, 2.00258084e-02,
                               2.01461259e-02, 1.84865110e-02, 2.49667447e-02,
                               2.73083989e-02, 2.87465211e-02, 2.89694592e-02,
                               2.87686456e-02, 2.87277419e-02, 3.08121163e-02,
                               3.22086290e-02, 3.35262120e-02, 3.41329686e-02,
                               3.05218045e-02, 3.30278911e-02, 3.58164124e-02,
                               3.93186994e-02, 4.15412188e-02, 1.60520077e-02,
                               1.82803553e-02, 2.00258084e-02, 2.01461259e-02,
                               1.84865110e-02, 2.49667447e-02, 2.73083989e-02,
                               2.87465211e-02, 2.89694592e-02, 2.87686456e-02,
                               2.87277419e-02, 3.08121163e-02, 3.22086290e-02,
                               3.35262120e-02, 3.41329686e-02, 3.05218045e-02,
                               3.30278911e-02, 3.58164124e-02, 3.93186994e-02,
                               4.15412188e-02, 1.60520077e-02, 1.82803553e-02,
                               2.00258084e-02, 2.01461259e-02, 1.84865110e-02,
                               2.49667447e-02, 2.73083989e-02, 2.87465211e-02,
                               2.89694592e-02, 2.87686456e-02, 2.87277419e-02,
                               3.08121163e-02, 3.22086290e-02, 3.35262120e-02,
                               3.41329686e-02, 3.05218045e-02, 3.30278911e-02,
                               3.58164124e-02, 3.93186994e-02,
                               4.15412188e-02]).reshape(ALD2.shape)
        np.testing.assert_allclose(ALD2, ALD2_check)
<<<<<<< HEAD
        check_hyai = np.array([0.0, 0.04804826, 6.593752, 13.1348, 19.61311,
                               26.09201, 32.57081, 38.98201, 45.33901,
                               51.69611, 58.05321, 64.36264, 70.62198,
                               78.83422, 89.09992, 99.36521, 109.1817,
                               118.9586, 128.6959, 142.91, 156.26, 169.609,
                               181.619, 193.097, 203.259, 212.15, 218.776,
                               223.898, 224.363, 216.865, 201.192, 176.93,
                               150.393, 127.837, 108.663, 92.36572, 78.51231,
                               56.38791, 40.17541, 28.36781, 19.7916, 9.292942,
                               4.076571, 1.65079, 0.6167791, 0.211349,
                               0.06600001, 0.01], 'f')
        np.testing.assert_allclose(bpchfile.variables['hyai'], check_hyai)
        check_hybi = np.array([1.0, 0.984952, 0.963406, 0.941865, 0.920387,
                               0.898908, 0.877429, 0.856018, 0.8346609,
                               0.8133039, 0.7919469, 0.7706375,
                               0.7493782, 0.721166, 0.6858999, 0.6506349,
                               0.6158184, 0.5810415, 0.5463042,
                               0.4945902, 0.4437402, 0.3928911,
                               0.3433811, 0.2944031, 0.2467411,
                               0.2003501, 0.1562241, 0.1136021,
                               0.06372006, 0.02801004, 0.006960025,
                               8.175413e-09, 0.0, 0.0, 0.0, 0.0, 0.0,
                               0.0, 0.0, 0.0, 0.0, 0.0, 0.0, 0.0, 0.0,
                               0.0, 0.0, 0.0], 'f')
        np.testing.assert_allclose(bpchfile.variables['hybi'], check_hybi)
        etai_chk = np.array([1.01325000e+03,
                             9.98050662e+02, 9.82764882e+02,
                             9.67479511e+02, 9.52195238e+02,
                             9.36910541e+02, 9.21625744e+02,
                             9.06342248e+02, 8.91059167e+02,
                             8.75776287e+02, 8.60493406e+02,
                             8.45211087e+02, 8.29929441e+02,
                             8.09555669e+02, 7.84087994e+02,
                             7.58621022e+02, 7.33159694e+02,
                             7.07698900e+02, 6.82238631e+02,
                             6.44053520e+02, 6.05879758e+02,
                             5.67705907e+02, 5.29549900e+02,
                             4.91400941e+02, 4.53269420e+02,
                             4.15154739e+02, 3.77070069e+02,
                             3.39005328e+02, 2.88927351e+02,
                             2.45246173e+02, 2.08244245e+02,
                             1.76930008e+02, 1.50393000e+02,
                             1.27837000e+02, 1.08663000e+02,
                             9.23657200e+01, 7.85123100e+01,
                             5.63879100e+01, 4.01754100e+01,
                             2.83678100e+01, 1.97916000e+01,
                             9.29294200e+00, 4.07657100e+00,
                             1.65079000e+00, 6.16779100e-01,
                             2.11349000e-01, 6.60000100e-02,
                             1.00000000e-02])

        np.testing.assert_allclose(bpchfile.variables['etai_pressure'],
                                   etai_chk)
=======
        hyai = np.array([0.0, 0.04804826, 6.593752,
                         13.1348, 19.61311, 26.09201, 32.57081, 38.98201,
                         45.33901, 51.69611, 58.05321, 64.36264, 70.62198,
                         78.83422, 89.09992, 99.36521, 109.1817, 118.9586,
                         128.6959, 142.91, 156.26, 169.609, 181.619, 193.097,
                         203.259, 212.15, 218.776, 223.898, 224.363, 216.865,
                         201.192, 176.93, 150.393, 127.837, 108.663, 92.36572,
                         78.51231, 56.38791, 40.17541, 28.36781, 19.7916,
                         9.292942, 4.076571, 1.65079, 0.6167791, 0.211349,
                         0.06600001, 0.01], 'f')
        np.testing.assert_allclose(bpchfile.variables['hyai'], hyai)
        hybi = np.array([1.0, 0.984952, 0.963406, 0.941865,
                         0.920387, 0.898908, 0.877429, 0.856018, 0.8346609,
                         0.8133039, 0.7919469, 0.7706375, 0.7493782, 0.721166,
                         0.6858999, 0.6506349, 0.6158184, 0.5810415, 0.5463042,
                         0.4945902, 0.4437402, 0.3928911, 0.3433811,
                         0.2944031, 0.2467411, 0.2003501, 0.1562241,
                         0.1136021, 0.06372006, 0.02801004, 0.006960025,
                         8.175413e-09, 0.0, 0.0, 0.0, 0.0, 0.0, 0.0, 0.0, 0.0,
                         0.0, 0.0, 0.0, 0.0, 0.0, 0.0, 0.0, 0.0], 'f')
        np.testing.assert_allclose(bpchfile.variables['hybi'], hybi)
        etaip = np.array([1.01325000e+03, 9.98050662e+02,
                          9.82764882e+02, 9.67479511e+02, 9.52195238e+02,
                          9.36910541e+02, 9.21625744e+02, 9.06342248e+02,
                          8.91059167e+02, 8.75776287e+02, 8.60493406e+02,
                          8.45211087e+02, 8.29929441e+02, 8.09555669e+02,
                          7.84087994e+02, 7.58621022e+02, 7.33159694e+02,
                          7.07698900e+02, 6.82238631e+02, 6.44053520e+02,
                          6.05879758e+02, 5.67705907e+02, 5.29549900e+02,
                          4.91400941e+02, 4.53269420e+02, 4.15154739e+02,
                          3.77070069e+02, 3.39005328e+02, 2.88927351e+02,
                          2.45246173e+02, 2.08244245e+02, 1.76930008e+02,
                          1.50393000e+02, 1.27837000e+02, 1.08663000e+02,
                          9.23657200e+01, 7.85123100e+01, 5.63879100e+01,
                          4.01754100e+01, 2.83678100e+01, 1.97916000e+01,
                          9.29294200e+00, 4.07657100e+00, 1.65079000e+00,
                          6.16779100e-01, 2.11349000e-01, 6.60000100e-02,
                          1.00000000e-02])
        np.testing.assert_allclose(bpchfile.variables['etai_pressure'], etaip)
>>>>>>> 420239d4

    def runTest(self):
        pass


if __name__ == '__main__':
<<<<<<< HEAD
    f = bpch2('/Users/barronh/Development/pseudonetcdf/src/PseudoNetCDF/' +
              'testcase/geoschemfiles/test.bpch')
=======
    bpchpath = ('/Users/barronh/Development/pseudonetcdf/src/PseudoNetCDF/' +
                'testcase/geoschemfiles/test.bpch')
    f = bpch2(bpchpath)
>>>>>>> 420239d4
    var = f.variables['IJ-AVG-$_Ox']
    print(var[:].mean())<|MERGE_RESOLUTION|>--- conflicted
+++ resolved
@@ -1,13 +1,8 @@
 from __future__ import print_function
 import os
-import unittest
 from collections import OrderedDict
-
 import numpy as np
-<<<<<<< HEAD
-=======
 from PseudoNetCDF.sci_var import PseudoNetCDFVariables
->>>>>>> 420239d4
 from ._bpch import _general_header_type, bpch as oldbpch, bpch_base
 import unittest
 
@@ -146,13 +141,6 @@
         self._parent = parent
         self._data = None
         start, end, dim = list(self._parent._outpos[self._key].values())[0]
-<<<<<<< HEAD
-        self.nlevels = dim[2]
-        self.nlatitudes = dim[1]
-        self.nlongitudes = dim[0]
-        hslice = slice(start, start + _hdr_size)
-        self._header = self._parent._data[hslice].view(_datablock_header_type)
-=======
         ntimes = len(self._parent._outpos[self._key])
         nlevels = dim[2]
         nlatitudes = dim[1]
@@ -164,7 +152,6 @@
         dht = _datablock_header_type
         self._header = self._parent._data[start:start +
                                           _hdr_size].view(dht)
->>>>>>> 420239d4
         self.category = self._header['category'][0].strip()
         self.tracerid = self._header['tracerid'][0]
         self.base_units = self._header['base_units'][0]
@@ -172,13 +159,8 @@
                           for row in self._parent._ddata
                           if row['category'] == self.category][0]
         self.noscale = self._parent.noscale
-<<<<<<< HEAD
-        SK, SJ, SI = self._header['start'][0][::-1] - 1
-        self.STARTK, self.STARTJ, self.STARTI = SK, SJ, SI
-=======
         STARTK, STARTJ, STARTI = self._header['start'][0][::-1] - 1
         self.STARTK, self.STARTJ, self.STARTI = STARTK, STARTJ, STARTI
->>>>>>> 420239d4
         if hasattr(self.category, 'decode'):
             self.category = self.category.decode()
         self.cattracerid = self.catoffset + self.tracerid
@@ -203,20 +185,12 @@
     def __getitem__(self, k):
         if self._data is None:
             pieces = []
-<<<<<<< HEAD
-            outpositems = self._parent._outpos[self._key].items()
-            for (tstart, tend), (start, end, dim) in outpositems:
-                # nelem = end - start - _hdr_size
-                datat = np.dtype([('header', _datablock_header_type),
-                                  ('bpad', '>i'), ('data', '>f', dim[::-1]),
-=======
             startenddims = self._parent._outpos[self._key]
             for (tstart, tend), (start, end, dim) in startenddims.items():
                 # nelem = end - start - _hdr_size
                 datat = np.dtype([('header', _datablock_header_type),
                                   ('bpad', '>i'),
                                   ('data', '>f', dim[::-1]),
->>>>>>> 420239d4
                                   ('epad', '>i')])
 
                 pieces.append(self._parent._data[start:end])
@@ -303,19 +277,6 @@
             tau0, tau1 = tmp_hdr['tau0'][0], tmp_hdr['tau1'][0]
             dim = tuple(tmp_hdr['dim'][0].tolist())
             skip = tmp_hdr['skip'][0]
-<<<<<<< HEAD
-            thispos = outpos.setdefault(key, OrderedDict())
-            thispos[(tau0, tau1)] = offset, offset + _hdr_size + skip, dim
-            offset += skip + _hdr_size
-
-        mn, mr, hp, c180 = tmp_hdr[0].tolist()[1:5]
-        self.modelname = mn
-        self.modelres = mr
-        self.halfpolar = hp
-        self.center180 = c180
-
-        tmpvariables = {}
-=======
             outpos.setdefault(key, OrderedDict())[(
                 tau0, tau1)] = offset, offset + _hdr_size + skip, dim
             offset += skip + _hdr_size
@@ -327,7 +288,6 @@
         self.center180 = center180
 
         tmpvariables = self._gcvars = OrderedDict()
->>>>>>> 420239d4
         for key in outpos:
             tmpvar = gcvar(key, self)
             if nogroup is True:
@@ -344,21 +304,12 @@
         self.halfpolar = tmpvar._header['halfpolar'][0]
         self.center180 = tmpvar._header['center180'][0]
         ntimes = [tmpvar.shape[0] for tmpkey, tmpvar in tmpvariables.items()]
-<<<<<<< HEAD
-        levels = [tmpvar.nlevels for tmpkey, tmpvar in tmpvariables.items()]
-        latitudes = [tmpvar.nlatitudes for tmpkey,
-                     tmpvar in tmpvariables.items()]
-        longitudes = [tmpvar.nlongitudes for tmpkey,
-                      tmpvar in tmpvariables.items()]
-        maxntimes = max(ntimes)
-=======
         levels = [tmpvar.shape[1] for tmpkey, tmpvar in tmpvariables.items()]
         latitudes = [tmpvar.shape[2]
                      for tmpkey, tmpvar in tmpvariables.items()]
         longitudes = [tmpvar.shape[3]
                       for tmpkey, tmpvar in tmpvariables.items()]
         self._maxntimes = maxntimes = max(ntimes)
->>>>>>> 420239d4
         self.createDimension('time', maxntimes)
         for time in set(ntimes):
             if time != maxntimes:
@@ -369,31 +320,10 @@
         self.createDimension('latitude', max(latitudes))
         self.createDimension('longitude', max(longitudes))
         self.createDimension('nv', 2)
-<<<<<<< HEAD
-        for key in outpos:
-            tmpvar = tmpvariables[key]
-            if nogroup:
-                tmpkey = str(tmpvar.shortname)
-            else:
-                tmpkey = tmpvar.category + str('_') + tmpvar.shortname
-            if tmpvar.shape[0] == maxntimes:
-                outdims = ('time', 'layer%d' %
-                           tmpvar.nlevels, 'latitude', 'longitude')
-                tmpvals = tmpvar
-            elif tmpvar.shape[0] == 1:
-                outdims = ('layer%d' % tmpvar.nlevels, 'latitude', 'longitude')
-                tmpvals = tmpvar[0]
-            var = self.createVariable(
-                tmpkey, tmpvar.dtype.char, outdims, values=tmpvals)
-            for k in tmpvar.ncattrs():
-                setattr(var, k, getattr(tmpvar, k))
-        tmpvar = list(tmpvariables.values())[0]
-=======
         self.variables = PseudoNetCDFVariables(
             self._addvar, list(tmpvariables))
         key = list(tmpvariables)[0]
         tmpvar = self.variables[key]
->>>>>>> 420239d4
         add_lat(self, 'latitude', tmpvar)
         add_lat(self, 'latitude_bounds', tmpvar)
         add_lon(self, 'longitude', tmpvar)
@@ -404,22 +334,13 @@
         add_vert(self, 'hybi')
         add_vert(self, 'etai_pressure')
         add_vert(self, 'etam_pressure')
-<<<<<<< HEAD
-        timevars = [('tau0', tmpvar._tau0),
-                    ('time', tmpvar._tau0),
-                    ('tau1', tmpvar._tau1)]
-        for k, v in timevars:
-=======
         for k, v in [('tau0', tmpvar._tau0),
                      ('time', tmpvar._tau0),
                      ('tau1', tmpvar._tau1)]:
->>>>>>> 420239d4
             tvar = self.createVariable(k, 'i', ('time',))
             tvar.units = 'hours since 1985-01-01 00:00:00 UTC'
             tvar[:] = v[:]
 
-<<<<<<< HEAD
-=======
     def _addvar(self, key):
         tmpvar = self._gcvars[key]
         if tmpvar.shape[0] == self._maxntimes:
@@ -436,21 +357,13 @@
             setattr(var, k, getattr(tmpvar, k))
         return var
 
->>>>>>> 420239d4
     def _gettracerinfo(self, path):
         tpath = os.path.join(os.path.dirname(path), 'tracerinfo.dat')
         if not os.path.exists(tpath):
             tpath = 'tracerinfo.dat'
-<<<<<<< HEAD
-        self._tdata = np.recfromtxt(tpath, dtype=None, comments='#',
-                                    names=['shortname', 'fullname',
-                                           'kgpermole', 'carbon', 'tracerid',
-                                           'scale', 'units'],
-=======
         self._tdata = np.recfromtxt(tpath, dtype=None, comments='#', names=[
                                     'shortname', 'fullname', 'kgpermole',
                                     'carbon', 'tracerid', 'scale', 'units'],
->>>>>>> 420239d4
                                     delimiter=[9, 30, 10, 3, 9, 10, 41],
                                     autostrip=True)
 
@@ -458,13 +371,8 @@
         dpath = os.path.join(os.path.dirname(path), 'diaginfo.dat')
         if not os.path.exists(dpath):
             dpath = 'diaginfo.dat'
-<<<<<<< HEAD
-        self._ddata = np.recfromtxt(dpath, dtype=None, comments='#',
-                                    names=['offset', 'category', 'comment'],
-=======
         self._ddata = np.recfromtxt(dpath, dtype=None, comments='#', names=[
                                     'offset', 'category', 'comment'],
->>>>>>> 420239d4
                                     delimiter=[9, 40, 100], autostrip=True)
 
 # OFFSET    (I8 )  Constant to add to tracer numbers in order to distinguish
@@ -485,23 +393,14 @@
         self.bpchpath = geoschemfiles_paths['bpch']
 
     def testNCF2BPCH(self):
-<<<<<<< HEAD
-        from PseudoNetCDF.pncgen import pncgen
-        bpchfile = bpch2(self.bpchpath, noscale=True)
-=======
         bpchfile = bpch2(self.bpchpath, noscale=True)
         from PseudoNetCDF.pncgen import pncgen
->>>>>>> 420239d4
         pncgen(bpchfile, self.bpchpath + '.check', inmode='r',
                outmode='w', format='bpch', verbose=0)
         orig = open(self.bpchpath, 'rb').read()
         new = open(self.bpchpath + '.check', 'rb').read()
         assert(orig == new)
-<<<<<<< HEAD
-        os.remove(self.bpchpath + '.check')
-=======
         os.remove(self.bpchpath+'.check')
->>>>>>> 420239d4
 
     def testBPCH2(self):
         bpchfile = bpch2(self.bpchpath)
@@ -528,61 +427,6 @@
                                3.58164124e-02, 3.93186994e-02,
                                4.15412188e-02]).reshape(ALD2.shape)
         np.testing.assert_allclose(ALD2, ALD2_check)
-<<<<<<< HEAD
-        check_hyai = np.array([0.0, 0.04804826, 6.593752, 13.1348, 19.61311,
-                               26.09201, 32.57081, 38.98201, 45.33901,
-                               51.69611, 58.05321, 64.36264, 70.62198,
-                               78.83422, 89.09992, 99.36521, 109.1817,
-                               118.9586, 128.6959, 142.91, 156.26, 169.609,
-                               181.619, 193.097, 203.259, 212.15, 218.776,
-                               223.898, 224.363, 216.865, 201.192, 176.93,
-                               150.393, 127.837, 108.663, 92.36572, 78.51231,
-                               56.38791, 40.17541, 28.36781, 19.7916, 9.292942,
-                               4.076571, 1.65079, 0.6167791, 0.211349,
-                               0.06600001, 0.01], 'f')
-        np.testing.assert_allclose(bpchfile.variables['hyai'], check_hyai)
-        check_hybi = np.array([1.0, 0.984952, 0.963406, 0.941865, 0.920387,
-                               0.898908, 0.877429, 0.856018, 0.8346609,
-                               0.8133039, 0.7919469, 0.7706375,
-                               0.7493782, 0.721166, 0.6858999, 0.6506349,
-                               0.6158184, 0.5810415, 0.5463042,
-                               0.4945902, 0.4437402, 0.3928911,
-                               0.3433811, 0.2944031, 0.2467411,
-                               0.2003501, 0.1562241, 0.1136021,
-                               0.06372006, 0.02801004, 0.006960025,
-                               8.175413e-09, 0.0, 0.0, 0.0, 0.0, 0.0,
-                               0.0, 0.0, 0.0, 0.0, 0.0, 0.0, 0.0, 0.0,
-                               0.0, 0.0, 0.0], 'f')
-        np.testing.assert_allclose(bpchfile.variables['hybi'], check_hybi)
-        etai_chk = np.array([1.01325000e+03,
-                             9.98050662e+02, 9.82764882e+02,
-                             9.67479511e+02, 9.52195238e+02,
-                             9.36910541e+02, 9.21625744e+02,
-                             9.06342248e+02, 8.91059167e+02,
-                             8.75776287e+02, 8.60493406e+02,
-                             8.45211087e+02, 8.29929441e+02,
-                             8.09555669e+02, 7.84087994e+02,
-                             7.58621022e+02, 7.33159694e+02,
-                             7.07698900e+02, 6.82238631e+02,
-                             6.44053520e+02, 6.05879758e+02,
-                             5.67705907e+02, 5.29549900e+02,
-                             4.91400941e+02, 4.53269420e+02,
-                             4.15154739e+02, 3.77070069e+02,
-                             3.39005328e+02, 2.88927351e+02,
-                             2.45246173e+02, 2.08244245e+02,
-                             1.76930008e+02, 1.50393000e+02,
-                             1.27837000e+02, 1.08663000e+02,
-                             9.23657200e+01, 7.85123100e+01,
-                             5.63879100e+01, 4.01754100e+01,
-                             2.83678100e+01, 1.97916000e+01,
-                             9.29294200e+00, 4.07657100e+00,
-                             1.65079000e+00, 6.16779100e-01,
-                             2.11349000e-01, 6.60000100e-02,
-                             1.00000000e-02])
-
-        np.testing.assert_allclose(bpchfile.variables['etai_pressure'],
-                                   etai_chk)
-=======
         hyai = np.array([0.0, 0.04804826, 6.593752,
                          13.1348, 19.61311, 26.09201, 32.57081, 38.98201,
                          45.33901, 51.69611, 58.05321, 64.36264, 70.62198,
@@ -622,20 +466,14 @@
                           6.16779100e-01, 2.11349000e-01, 6.60000100e-02,
                           1.00000000e-02])
         np.testing.assert_allclose(bpchfile.variables['etai_pressure'], etaip)
->>>>>>> 420239d4
 
     def runTest(self):
         pass
 
 
 if __name__ == '__main__':
-<<<<<<< HEAD
-    f = bpch2('/Users/barronh/Development/pseudonetcdf/src/PseudoNetCDF/' +
-              'testcase/geoschemfiles/test.bpch')
-=======
     bpchpath = ('/Users/barronh/Development/pseudonetcdf/src/PseudoNetCDF/' +
                 'testcase/geoschemfiles/test.bpch')
     f = bpch2(bpchpath)
->>>>>>> 420239d4
     var = f.variables['IJ-AVG-$_Ox']
     print(var[:].mean())