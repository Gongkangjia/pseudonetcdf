import numpy as np
from PseudoNetCDF import PseudoNetCDFFile


class arlconcdump(PseudoNetCDFFile):
    @classmethod
    def isMine(cls, path):
        try:
            cls(path, metaonly=True)
            return True
        except Exception:
            return False

    def __init__(self, path, metaonly=False):
        self._infile = open(path, 'rb')
        self._infile.seek(0, 0)
        self._rec12345()
        if not metaonly:
            self._datarec()

    def _rec12345(self):
        """
        Record #1

        CHAR*4 Meteorological MODEL Identification
        INT*4 Meteorological file starting time (YEAR, MONTH, DAY, HOUR,
                                                 FORECAST-HOUR)
        INT*4 NUMBER of starting locations
        INT*4 Concentration packing flag (0=no 1=yes)
        """
        infile = self._infile
        rec1 = np.fromfile(
            infile, dtype='>i,>S4,>i,>i,>i,>i,>i,>i,>i,>i', count=1)[0]
        assert(rec1['f0'] == rec1['f9'])
        nloc = self.NSTARTLOCS = rec1['f7']
        rec1['f8'] == 1
        self.METMODEL = rec1['f1'].decode()
        self.MET_YEAR = rec1['f2']
        self.MET_MONTH = rec1['f3']
        self.MET_DAY = rec1['f4']
        self.MET_HOUR = rec1['f5']
        self.MET_FORECAST_HOUR = rec1['f6']
        self.STARTING_LOCATIONS = rec1['f7']
        self.PACKED = rec1['f8']

        """
        Record #2 Loop to record: Number of starting locations

        INT*4 Release starting time (YEAR, MONTH, DAY, HOUR)
        REAL*4 Starting location and height (LATITUDE, LONGITUDE, METERS)
        INT*4 Release starting time (MINUTES)
        """
        rec2 = np.fromfile(infile, dtype='>i,>4i,>3f,>i,>i', count=nloc)
        assert((rec2['f0'] == rec2['f4']).all())
        self.createDimension('starts', nloc)
        sy = self.createVariable('START_YEAR', 'i', ('starts',), units='year')
        sy[:] = rec2['f1'][:, 0]
        sm = self.createVariable(
            'START_MONTH', 'i', ('starts',), units='month')
        sm[:] = rec2['f1'][:, 1]
        sd = self.createVariable('START_DAY', 'i', ('starts',), units='day')
        sd[:] = rec2['f1'][:, 2]
        sh = self.createVariable('START_HOUR', 'i', ('starts',), units='hour')
        sh[:] = rec2['f1'][:, 3]
        slat = self.createVariable(
            'START_LAT', 'f', ('starts',), units='degrees_north')
        slat[:] = rec2['f2'][:, 0]
        slon = self.createVariable(
            'START_LON', 'f', ('starts',), units='degrees_east')
        slon[:] = rec2['f2'][:, 1]
        salt = self.createVariable(
            'START_ALT', 'f', ('starts',), units='meters')
        salt[:] = rec2['f2'][:, 2]

        """
        Record #3

        INT*4 Number of (LATITUDE-POINTS, LONGITUDE-POINTS)
        REAL*4 Grid spacing (DELTA-LATITUDE,DELTA-LONGITUDE)
        REAL*4 Grid lower left corner (LATITUDE, LONGITUDE)
        """
<<<<<<< HEAD
        rec3 = np.fromfile(infile, dtype='>i,>2i,>2i,>2f,>i', count=1)[0]
=======
        rec3 = np.fromfile(infile, dtype = '>i,>2i,>2f,>2f,>i', count = 1)[0]
>>>>>>> 8f795d5c
        assert(rec3['f0'] == rec3['f4'])

        self.NLATS = rec3['f1'][0]
        self.NLONS = rec3['f1'][1]
        self.DELTA_LAT = rec3['f2'][0]
        self.DELTA_LON = rec3['f2'][1]
        self.LLCRNR_LAT = rec3['f3'][0]
        self.LLCRNR_LON = rec3['f3'][1]
        """
        Record #4

        INT*4 NUMBER of vertical levels in concentration grid
        INT*4 HEIGHT of each level (meters above ground)
        """
        tmp = np.fromfile(infile, dtype='>i,>i', count=1)[0]
        nlays = self.NLAYS = tmp['f1']
        infile.seek(-8, 1)
        rec4 = np.fromfile(
            infile, dtype='>i,>i,>{}i,>i'.format(nlays), count=1)[0]
        assert(rec4['f0'] == rec4['f3'])
        self.createDimension('layer', nlays)
        var = self.createVariable('layer', 'i', ('layer',))
        var.units = 'meters agl'
        var[:] = rec4['f2']

        """
        Record #5

        INT*4 NUMBER of different pollutants in grid
        CHAR*4 Identification STRING for each pollutant
        """
        tmp = np.fromfile(infile, dtype='>i,>i', count=1)
        npols = self.NPOLS = tmp['f1'][0]
        infile.seek(-8, 1)
        rec5 = np.fromfile(infile, dtype='>i,>i,>({},)S4,>i'.format(
            npols), count=1).squeeze()
        assert(rec5['f0'] == rec5['f3'])
        self.POLLUTANTS = b','.join(rec5['f2']).decode()

    def _datarec(self):
        infile = self._infile
        nlats = self.NLATS
        nlons = self.NLONS
        nlays = self.NLAYS
        npols = self.NPOLS
        pack = self.PACKED == 1
        now = infile.tell()
        infile.seek(0, 2)
        total = infile.tell()
        infile.seek(now, 0)
        datasize = total - now
        datasize
        thdr = np.dtype('>i,>6i,>i')
        nopackfmt = np.dtype('>i,>S4,>i,>({},{})f,>i'.format(nlats, nlons))
        outs = []
        pols = []
        lays = []
        starts = []
        stops = []
        # ctmp = np.zeros((nlats, nlons), dtype='f')
        while infile.tell() != total:
            """
            Record #6 Loop to record: Number of output times

            INT*4 Sample start (YEAR MONTH DAY HOUR MINUTE FORECAST)
            """
            start = np.fromfile(infile, dtype=thdr, count=1)
            starts.append(start)
            """
            Record #7 Loop to record: Number of output times

            INT*4 Sample stop (YEAR MONTH DAY HOUR MINUTE FORECAST)
            """
            stop = np.fromfile(infile, dtype=thdr, count=1)
            stops.append(stop)
            """
            Record #8 Loop to record: Number levels, Number of pollutant types

            CHAR*4 Pollutant type identification STRING
            INT*4 Output LEVEL (meters) of this record

            No Packing (all elements)
            REAL*4 Concentration output ARRAY

            Packing (only non-zero elements)

            INT*4 Loop non-zero elements
            INT*2 First (I) index value
            INT*2 - Second (J) index value
            REAL*4 - Concentration at (I,J)**_
            """
            for i in range(npols * nlays):
                if pack:
                    forfmt = np.dtype('>i,>S4,>i,>i')
                    tmp = np.fromfile(infile, forfmt, count=1)
                    # myb = tmp['f0'][0]
                    myp = tmp['f1'][0]
                    myl = tmp['f2'][0]
                    pols.append(myp)
                    lays.append(myl)
                    myc = tmp['f3'][0]
                    infile.seek(-16, 1)
<<<<<<< HEAD
                    c = np.zeros((nlats, nlons), dtype='f')
                    ijcdt = np.dtype(dict(names='IJC',
                                          formats='>i2,>i2,>f'.split(',')))
                    tmp = np.fromfile(infile,
                                      np.dtype([('f0', forfmt, 1),
                                                ('data', ijcdt, myc),
                                                ('f1', '>i', 1)]), count=1)
                    Jidx = tmp[0]['data']['J']
                    Iidx = tmp[0]['data']['I']
                    Cval = tmp[0]['data']['C']
                    c[Jidx, Iidx] = Cval
=======
                    c = np.zeros((nlats, nlons), dtype = 'f')
                    tmp = np.fromfile(infile, np.dtype([('f0', forfmt, 1), ('data', np.dtype(dict(names = 'IJC', formats = '>i2,>i2,>f'.split(','))), myc), ('f1', '>i',1)]), count = 1)
                    Jidx = tmp[0]['data']['J'] - 1
                    Iidx = tmp[0]['data']['I'] - 1
                    C = tmp[0]['data']['C']
                    c[Jidx, Iidx] = C
>>>>>>> 8f795d5c
                else:
                    c = np.fromfile(infile, dtype=nopackfmt, count=1)[0]
                outs.append(c)
        datablock = np.array(outs).reshape(-1, nlays, npols, nlats, nlons)
        ntimes = datablock.shape[0]
        pols = np.array(pols).reshape(ntimes, nlays, npols)
        lays = np.array(lays).reshape(ntimes, nlays, npols)
        self.createDimension('time', ntimes)
        self.createDimension('layer', nlays)
        self.createDimension('latitude', nlats)
        self.createDimension('longitude', nlons)
        assert((lays[:, :, [0]] == lays[:, :, :]).all())
        assert((pols[:, [0], :] == pols[:, :, :]).all())
        for pi, pol in enumerate(pols[0, 0]):
            var = self.createVariable(
                pol.decode(), 'f', ('time', 'layer', 'latitude', 'longitude'))
            var.units = 'arbitrary'
            var.description = pol.decode()
            var[:] = datablock[:, :, pi]


if __name__ == '__main__':
    print(arlconcdump.isMine('cdump24'))
    f = arlconcdump('cdump24')<|MERGE_RESOLUTION|>--- conflicted
+++ resolved
@@ -79,11 +79,7 @@
         REAL*4 Grid spacing (DELTA-LATITUDE,DELTA-LONGITUDE)
         REAL*4 Grid lower left corner (LATITUDE, LONGITUDE)
         """
-<<<<<<< HEAD
-        rec3 = np.fromfile(infile, dtype='>i,>2i,>2i,>2f,>i', count=1)[0]
-=======
-        rec3 = np.fromfile(infile, dtype = '>i,>2i,>2f,>2f,>i', count = 1)[0]
->>>>>>> 8f795d5c
+        rec3 = np.fromfile(infile, dtype='>i,>2i,>2f,>2f,>i', count=1)[0]
         assert(rec3['f0'] == rec3['f4'])
 
         self.NLATS = rec3['f1'][0]
@@ -186,7 +182,6 @@
                     lays.append(myl)
                     myc = tmp['f3'][0]
                     infile.seek(-16, 1)
-<<<<<<< HEAD
                     c = np.zeros((nlats, nlons), dtype='f')
                     ijcdt = np.dtype(dict(names='IJC',
                                           formats='>i2,>i2,>f'.split(',')))
@@ -194,18 +189,10 @@
                                       np.dtype([('f0', forfmt, 1),
                                                 ('data', ijcdt, myc),
                                                 ('f1', '>i', 1)]), count=1)
-                    Jidx = tmp[0]['data']['J']
-                    Iidx = tmp[0]['data']['I']
+                    Jidx = tmp[0]['data']['J'] - 1
+                    Iidx = tmp[0]['data']['I'] - 1
                     Cval = tmp[0]['data']['C']
                     c[Jidx, Iidx] = Cval
-=======
-                    c = np.zeros((nlats, nlons), dtype = 'f')
-                    tmp = np.fromfile(infile, np.dtype([('f0', forfmt, 1), ('data', np.dtype(dict(names = 'IJC', formats = '>i2,>i2,>f'.split(','))), myc), ('f1', '>i',1)]), count = 1)
-                    Jidx = tmp[0]['data']['J'] - 1
-                    Iidx = tmp[0]['data']['I'] - 1
-                    C = tmp[0]['data']['C']
-                    c[Jidx, Iidx] = C
->>>>>>> 8f795d5c
                 else:
                     c = np.fromfile(infile, dtype=nopackfmt, count=1)[0]
                 outs.append(c)
